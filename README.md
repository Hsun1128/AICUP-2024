--- conflicted
+++ resolved
@@ -124,7 +124,7 @@
 
 ### RUN [`retrieve_v3.sh`](retrieve_v3.sh)
 #### **Part 1 run the preprocess**
-<<<<<<< HEAD
+
 1. Get into the [LangChain_ORC/](LangChain_ORC/)
   ```bash
   cd LangChain_ORC
@@ -142,25 +142,7 @@
   ```bash
   docker exec baseline conda run -n baseline bash /app/retrieve_v3.sh
   ```
-=======
-1. Get into the [LangChain_ORC](LangChain_ORC)
-```bash
-cd LangChain_ORC
-```
-2. Run the docker and the OCR process
-```bash
-docker compose up -d --build
-```
-#### **Part 2 Run the [retrieve_v3.sh](retrieve_v3.sh)**
-1. Build and run the container.
-```bash
-docker compose up -d --build
-```
-2. Run the [retrieve_v3.sh](retrieve_v3.sh)
-```bash
-docker exec baseline conda run -n baseline bash /app/retrieve_v3.sh
-```
->>>>>>> c3a191c4
+
 
 ## 📂Data Structure
 
