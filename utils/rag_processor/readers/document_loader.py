--- conflicted
+++ resolved
@@ -69,15 +69,9 @@
         return corpus_dict
     
     @staticmethod
-<<<<<<< HEAD
     def load_json_data(source_path: str, files_to_load: List[int], config: RAGProcessorConfig) -> Dict[int, List[Document]]:
         """
         Load JSON data directly from JSON files in a directory using multi-threading.
-=======
-    def load_json_data(source_path: str, files_to_load: List[int]) -> Dict[int, List[Document]]:
-        """
-        Load JSON data directly from JSON files in a directory.
->>>>>>> b018a7d5
 
         Args:
             source_path (str): The directory path containing JSON files.
@@ -88,7 +82,6 @@
         """
         corpus_dict = {}
 
-<<<<<<< HEAD
         # Use ThreadPoolExecutor for I/O bound JSON loading
         with ThreadPoolExecutor() as executor:
             futures = {executor.submit(load_single_json, file_id, source_path, config): file_id for file_id in files_to_load}
@@ -102,20 +95,4 @@
 
         return corpus_dict
     
-=======
-        for file_id in files_to_load:
-            json_path = os.path.join(source_path, f"{file_id}.json")
-            try:
-                with open(json_path, 'r', encoding='utf-8') as f:
-                    data = json.load(f)
-                    document = Document(
-                        page_content=data["contents"],  # Assumes 'contents' holds the main text
-                        metadata={"id": data["id"]}
-                    )
-                    corpus_dict[file_id] = [document]  # Wrap in a list to match load_data output
-            except Exception as e:
-                logger.error(f"Error loading JSON file {json_path}: {e}")
-
-        return corpus_dict
->>>>>>> b018a7d5
 __all__ = ["DocumentLoader"]